{
 "cells": [
  {
   "cell_type": "markdown",
   "metadata": {
    "kernelspec": {
    "display_name": "Python (airsea_coupling)",
    "name": "airsea_coupling"
  }
   },
   "source": [
    "# SSH Daily Analysis \n",
    "\n",
    "**Purpose**: Code for producing daily Sea Surface Height maps from Matt's \"long run\" model run for the MIT GCM. This is an introduction back into working with python and getting familiar with xarray and xgcm libraries.\n",
    "\n",
    "**Luke Colosi | lcolosi@ucsd.edu**"
   ]
  },
  {
   "cell_type": "markdown",
   "metadata": {
    "vscode": {
     "languageId": "plaintext"
    }
   },
   "source": [
    "Force matplotlib plots to display directly within the output cell of the notebook: "
   ]
  },
  {
   "cell_type": "code",
<<<<<<< HEAD
   "execution_count": null,
   "metadata": {"kernelspec": {
    "display_name": "Python (airsea_coupling)",
    "name": "airsea_coupling"
  }},
=======
   "execution_count": 1,
   "metadata": {},
>>>>>>> df226d75
   "outputs": [],
   "source": [
    "%matplotlib inline"
   ]
  },
  {
   "cell_type": "markdown",
   "metadata": {},
   "source": [
    "Import python libraries"
   ]
  },
  {
   "cell_type": "code",
   "execution_count": 2,
   "metadata": {},
   "outputs": [],
   "source": [
    "import xarray as xr\n",
    "import matplotlib.pyplot as plt \n",
    "import glob"
   ]
  },
  {
   "cell_type": "code",
   "execution_count": null,
   "metadata": {},
   "outputs": [],
   "source": []
  }
 ],
 "metadata": {
  "kernelspec": {
   "display_name": "mitgcm_analysis",
   "language": "python",
   "name": "python3"
  },
  "language_info": {
   "codemirror_mode": {
    "name": "ipython",
    "version": 3
   },
   "file_extension": ".py",
   "mimetype": "text/x-python",
   "name": "python",
   "nbconvert_exporter": "python",
   "pygments_lexer": "ipython3",
   "version": "3.12.8"
  }
 },
 "nbformat": 4,
 "nbformat_minor": 2
}<|MERGE_RESOLUTION|>--- conflicted
+++ resolved
@@ -29,16 +29,8 @@
   },
   {
    "cell_type": "code",
-<<<<<<< HEAD
-   "execution_count": null,
-   "metadata": {"kernelspec": {
-    "display_name": "Python (airsea_coupling)",
-    "name": "airsea_coupling"
-  }},
-=======
    "execution_count": 1,
    "metadata": {},
->>>>>>> df226d75
    "outputs": [],
    "source": [
     "%matplotlib inline"
